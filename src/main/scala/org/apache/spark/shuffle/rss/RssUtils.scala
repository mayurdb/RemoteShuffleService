--- conflicted
+++ resolved
@@ -122,11 +122,7 @@
       .map(_.getTaskAttemptId)
       .toArray
       .distinct
-<<<<<<< HEAD
-    Some(MapOutputRssInfo(numMaps, numRssServers, latestTaskAttemptIds))
-=======
-    new MapOutputRssInfo(numMaps, numRssServers, mapTaskAttemptIds)
->>>>>>> df37ae48
+    Some(MapOutputRssInfo(numMaps, numRssServers, mapTaskAttemptIds))
   }
 
   /**
