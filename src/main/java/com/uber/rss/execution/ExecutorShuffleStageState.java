/*
 * Copyright (c) 2020 Uber Technologies, Inc.
 *
 * Licensed under the Apache License, Version 2.0 (the "License");
 * you may not use this file except in compliance with the License.
 * You may obtain a copy of the License at
 *     http://www.apache.org/licenses/LICENSE-2.0
 * Unless required by applicable law or agreed to in writing, software
 * distributed under the License is distributed on an "AS IS" BASIS,
 * WITHOUT WARRANTIES OR CONDITIONS OF ANY KIND, either express or implied.
 * See the License for the specific language governing permissions and
 * limitations under the License.
 */

package com.uber.rss.execution;

import com.uber.rss.clients.ShuffleWriteConfig;
import com.uber.rss.common.AppMapId;
import com.uber.rss.common.FilePathAndLength;
import com.uber.rss.common.MapTaskCommitStatus;
import com.uber.rss.common.PartitionFilePathAndLength;
import com.uber.rss.exceptions.RssFileCorruptedException;
import com.uber.rss.messages.ShuffleStageStatus;
import com.uber.rss.storage.ShuffleFileUtils;
import com.uber.rss.storage.ShuffleStorage;
import com.uber.rss.common.AppShuffleId;
import com.uber.rss.common.AppShufflePartitionId;
import com.uber.rss.common.AppTaskAttemptId;
import com.uber.rss.exceptions.RssInvalidDataException;
import com.uber.rss.exceptions.RssInvalidStateException;
import org.apache.commons.lang3.StringUtils;
import org.slf4j.Logger;
import org.slf4j.LoggerFactory;

import java.io.File;
import java.util.*;
import java.util.stream.Collectors;

/***
 * This class stores state for a shuffle stage when the shuffle executor is writing shuffle data
 */
public class ExecutorShuffleStageState {
  private static final Logger logger =
      LoggerFactory.getLogger(ExecutorShuffleStageState.class);

  private final AppShuffleId appShuffleId;
  private final ShuffleWriteConfig appConfig;

  // previously save files before server restarts
  // key is partition, value is files and their lengths
  private final Map<Integer, Map<String, Long>> finalizedFiles = new HashMap<>();

<<<<<<< HEAD
    private int numPartitions;
=======
  private int fileStartIndex;
>>>>>>> 7fd3419a

  private int numPartitions;

  // This field stores shuffle output writers. There is one writer per
  // shuffle partition.
  private final Map<Integer, ShufflePartitionWriter> writers = new HashMap<>();

<<<<<<< HEAD
    private final TaskAttemptCollection taskAttempts = new TaskAttemptCollection();

    private boolean stateSaved = false;
=======
  private byte fileStatus = ShuffleStageStatus.FILE_STATUS_OK;

  private final TaskAttemptCollection taskAttempts = new TaskAttemptCollection();
>>>>>>> 7fd3419a

  private boolean stateSaved = false;

  /***
   * Create an stage state instance
   * @param appShuffleId app shuffle id
   * @param appConfig shuffle write config
   */
  public ExecutorShuffleStageState(AppShuffleId appShuffleId, ShuffleWriteConfig appConfig) {
    this(appShuffleId, appConfig, 0);
  }

  /***
   * Create an stage state instance
   * @param appShuffleId app shuffle id
   * @param appConfig shuffle write config
   * @param fileStartIndex start index for file name suffix
   */
  public ExecutorShuffleStageState(AppShuffleId appShuffleId, ShuffleWriteConfig appConfig, int fileStartIndex) {
    this.appShuffleId = appShuffleId;
    this.appConfig = appConfig;
    this.fileStartIndex = fileStartIndex;
  }

  public synchronized AppShuffleId getAppShuffleId() {
    return appShuffleId;
  }

  public synchronized ShuffleWriteConfig getWriteConfig() {
    return appConfig;
  }

  public synchronized int getFileStartIndex() {
    return fileStartIndex;
  }

  public synchronized void setFileStartIndex(int value) {
    if (value < this.fileStartIndex + appConfig.getNumSplits()) {
      throw new RssInvalidStateException(String.format(
          "New file start index %s cannot be less than current start index %s plus num of splits %s",
          value, this.fileStartIndex, appConfig.getNumSplits()
      ));
    }
    this.fileStartIndex = value;
  }

<<<<<<< HEAD
    public synchronized int getNumPartitions() {
        return numPartitions;
    }

    public synchronized void setNumMapsPartitions(int numPartitions) {
        if (this.numPartitions != 0 && this.numPartitions != numPartitions) {
            throw new RssInvalidStateException(String.format(
                "Inconsistent value for number of partitions, old value: %s, new value %s, app shuffle %s",
                this.numPartitions, numPartitions, appShuffleId));
        }

        this.numPartitions = numPartitions;
    }
=======
  public synchronized int getNumPartitions() {
    return numPartitions;
  }

  public synchronized void setNumMapsPartitions(int numPartitions) {
    if (this.numPartitions != 0 && this.numPartitions != numPartitions) {
      throw new RssInvalidStateException(String.format(
          "Inconsistent value for number of partitions, old value: %s, new value %s, app shuffle %s",
          this.numPartitions, numPartitions, appShuffleId));
    }

    this.numPartitions = numPartitions;
  }
>>>>>>> 7fd3419a

  public synchronized void addFinalizedFiles(Collection<PartitionFilePathAndLength> finalizedFiles) {
    for (PartitionFilePathAndLength entry: finalizedFiles) {
      Map<String, Long> map = this.finalizedFiles.get(entry.getPartition());
      if (map == null) {
        map = new HashMap<>();
        this.finalizedFiles.put(entry.getPartition(), map);
      }
      long length = map.getOrDefault(entry.getPath(), 0L);
      if (entry.getLength() >= length) {
        map.put(entry.getPath(), entry.getLength());
      }
    }
  }

<<<<<<< HEAD
    public synchronized void markMapAttemptStartUpload(long taskAttemptId) {
        TaskAttemptIdAndState taskState = getTaskState(taskAttemptId);
        taskState.markStartUpload();
    }

    public synchronized boolean isMapAttemptCommitted(AppTaskAttemptId appTaskAttemptId) {
        return getTaskState(appTaskAttemptId.getTaskAttemptId()).isCommitted();
    }

    public synchronized ShufflePartitionWriter getOrCreateWriter(int partition, String rootDir, ShuffleStorage storage) {
        if (partition < 0) {
            throw new RssInvalidDataException("Invalid partition: " + partition);
        }

        // TODO use array for writers instead of using map

        ShufflePartitionWriter writer = writers.get(partition);
        if (writer != null) {
            return writer;
        }

        AppShufflePartitionId appShufflePartitionId = new AppShufflePartitionId(
                appShuffleId, partition);

        return writers.computeIfAbsent(partition, p -> {
            String path = ShuffleFileUtils.getShuffleFilePath(
                    rootDir, appShuffleId, partition);
            ShufflePartitionWriter streamer
                    = new ShufflePartitionWriter(appShufflePartitionId,
                    path, fileStartIndex, storage, appConfig.getNumSplits());
            return streamer;
        });
    }

    public synchronized void closeWriters() {
        for (ShufflePartitionWriter writer: writers.values()) {
          writer.close();
        }
=======
  public synchronized void markMapAttemptStartUpload(long taskAttemptId) {
    TaskAttemptIdAndState taskState = getTaskState(taskAttemptId);
    taskState.markStartUpload();
  }

  public synchronized boolean isMapAttemptCommitted(AppTaskAttemptId appTaskAttemptId) {
    return getTaskState(appTaskAttemptId.getTaskAttemptId()).isCommitted();
  }

  public synchronized ShufflePartitionWriter getOrCreateWriter(int partition, String rootDir, ShuffleStorage storage) {
    if (partition < 0) {
      throw new RssInvalidDataException("Invalid partition: " + partition);
    }

    // TODO use array for writers instead of using map

    ShufflePartitionWriter writer = writers.get(partition);
    if (writer != null) {
      return writer;
    }

    AppShufflePartitionId appShufflePartitionId = new AppShufflePartitionId(
        appShuffleId, partition);

    return writers.computeIfAbsent(partition, p -> {
      String path = ShuffleFileUtils.getShuffleFilePath(
          rootDir, appShuffleId, partition);
      ShufflePartitionWriter streamer
          = new ShufflePartitionWriter(appShufflePartitionId,
          path, fileStartIndex, storage, false, appConfig.getNumSplits());
      return streamer;
    });
  }

  public synchronized void closeWriters() {
    for (ShufflePartitionWriter writer: writers.values()) {
      writer.close();
>>>>>>> 7fd3419a
    }
  }

  public synchronized void closeWriter(int partitionId) {
    ShufflePartitionWriter writer = writers.get(partitionId);
    if (writer == null) {
      logger.info("Did not find partition writer for shuffle {} partition {}", appShuffleId, partitionId);
      return;
    }
    writer.close();
  }

  public synchronized int getNumOpenedWriters() {
    return (int)writers.values().stream().filter(t->!t.isClosed()).count();
  }

  /**
   * Get persisted bytes for the given partition
   * @return list of files and their length
   */
  public synchronized List<FilePathAndLength> getPersistedBytesSnapshot(int partition) {
    List<FilePathAndLength> result = new ArrayList<>();

    Map<String, Long> map = finalizedFiles.get(partition);
    if (map != null) {
      for (Map.Entry<String, Long> entry: map.entrySet()) {
        result.add(new FilePathAndLength(entry.getKey(), entry.getValue()));
      }
    }

    ShufflePartitionWriter writer = writers.get(partition);
    if (writer == null) {
      return result;
    }

    result.addAll(writer.getPersistedBytesSnapshot());

    // Check whether there is duplicated files
    checkDuplicateFiles(result, partition);

    return result;
  }

  /**
   * Get persisted bytes for all partitions
   * @return list of partition files and their length
   */
  public synchronized List<PartitionFilePathAndLength> getPersistedBytesSnapshots() {
    List<PartitionFilePathAndLength> result = new ArrayList<>();

    for (Map.Entry<Integer, Map<String, Long>> finalizedFileEntry: finalizedFiles.entrySet()) {
      int partition = finalizedFileEntry.getKey();
      Map<String, Long> files = finalizedFileEntry.getValue();
      for (Map.Entry<String, Long> fileEntry: files.entrySet()) {
        result.add(new PartitionFilePathAndLength(partition, fileEntry.getKey(), fileEntry.getValue()));
      }
    }

    for (Map.Entry<Integer, ShufflePartitionWriter> entry: writers.entrySet()) {
      Integer partition = entry.getKey();
      ShufflePartitionWriter writer = entry.getValue();
      List<FilePathAndLength> list = writer.getPersistedBytesSnapshot();
      for (FilePathAndLength filePathAndLength: list) {
        result.add(new PartitionFilePathAndLength(partition, filePathAndLength.getPath(), filePathAndLength.getLength()));
      }
    }

    // Check whether there is duplicated files
    checkDuplicateFiles(result);

<<<<<<< HEAD
    public synchronized List<Long> getCommittedTaskIds() {
        return taskAttempts.getCommittedTaskIds();
=======
    return result;
  }

  /***
   * Get total persisted bytes for all partitions.
   * @return
   */
  public synchronized long getPersistedBytes() {
    long result = 0;
    for (ShufflePartitionWriter writer: writers.values()) {
      result += writer.getPersistedBytes();
>>>>>>> 7fd3419a
    }
    return result;
  }

<<<<<<< HEAD
    /***
     * Set last successful task attempt id for a given map id
     * @param taskId
     */
    public synchronized void commitMapTask(long taskId) {
        TaskAttemptIdAndState taskState = getTaskState(taskId);
        taskState.markCommitted();
    }

    /***
     * Get stage status, which contains map task commit status (last successful map task attempt id)
     * @return
     */
    public synchronized ShuffleStageStatus getShuffleStageStatus() {
        List<Long> committedMapTaskIds = taskAttempts.getCommittedTaskIds();
        // TODO this is for backward compatibility, remove this later
        Map<Integer, Long> legacyMap = new HashMap<>();
        for (long entry: committedMapTaskIds) {
          if (entry > Integer.MAX_VALUE) {
            throw new RssInvalidDataException("Does not support large task attempt id: " + entry);
          }
          legacyMap.put((int)entry, entry);
        }
        MapTaskCommitStatus mapTaskCommitStatus = new MapTaskCommitStatus(legacyMap);
        return new ShuffleStageStatus(fileStatus, mapTaskCommitStatus);
    }
=======
  public synchronized List<Long> getCommittedTaskIds() {
    return taskAttempts.getCommittedTaskIds();
  }

  /***
   * Set last successful task attempt id for a given map id
   * @param taskId
   */
  public synchronized void commitMapTask(long taskId) {
    TaskAttemptIdAndState taskState = getTaskState(taskId);
    taskState.markCommitted();
  }

  /***
   * Get stage status, which contains map task commit status (last successful map task attempt id)
   * @return
   */
  public synchronized ShuffleStageStatus getShuffleStageStatus() {
    List<Long> committedMapTaskIds = taskAttempts.getCommittedTaskIds();
    // TODO this is for backward compatibility, remove this later
    Map<Integer, Long> legacyMap = new HashMap<>();
    for (long entry: committedMapTaskIds) {
      if (entry > Integer.MAX_VALUE) {
        throw new RssInvalidDataException("Does not support large task attempt id: " + entry);
      }
      legacyMap.put((int)entry, entry);
    }
    MapTaskCommitStatus mapTaskCommitStatus = new MapTaskCommitStatus(0, legacyMap);
    return new ShuffleStageStatus(fileStatus, mapTaskCommitStatus);
  }
>>>>>>> 7fd3419a

  public synchronized void setFileCorrupted() {
    fileStatus = ShuffleStageStatus.FILE_STATUS_CORRUPTED;
  }

  public synchronized byte getFileStatus() {
    return fileStatus;
  }

<<<<<<< HEAD
    public synchronized boolean isStateSaved() {
      return stateSaved;
    }

    public synchronized void markStateSaved() {
      this.stateSaved = true;
    }

  @Override
    public synchronized String toString() {
        StringBuilder sb = new StringBuilder();
        sb.append(String.format("ExecutorShuffleStageState %s:", appShuffleId));

        sb.append(String.format(", write config: %s", appConfig));
        sb.append(String.format(", file start index: %s", fileStartIndex));
        sb.append(String.format(", partitions: %s", numPartitions));

        sb.append(System.lineSeparator());
        sb.append("Writers:");
        for (Map.Entry<Integer, ShufflePartitionWriter> entry: writers.entrySet()) {
            sb.append(System.lineSeparator());
            sb.append(entry.getKey());
            sb.append("->");
            sb.append(entry.getValue());
        }
        return sb.toString();
    }

    private TaskAttemptIdAndState getTaskState(Long taskAttemptId) {
      return taskAttempts.getTask(taskAttemptId);
=======
  public synchronized boolean isStateSaved() {
    return stateSaved;
  }

  public synchronized void markStateSaved() {
    this.stateSaved = true;
  }

  @Override
  public synchronized String toString() {
    StringBuilder sb = new StringBuilder();
    sb.append(String.format("ExecutorShuffleStageState %s:", appShuffleId));

    sb.append(String.format(", write config: %s", appConfig));
    sb.append(String.format(", file start index: %s", fileStartIndex));
    sb.append(String.format(", partitions: %s", numPartitions));

    sb.append(System.lineSeparator());
    sb.append("Writers:");
    for (Map.Entry<Integer, ShufflePartitionWriter> entry: writers.entrySet()) {
      sb.append(System.lineSeparator());
      sb.append(entry.getKey());
      sb.append("->");
      sb.append(entry.getValue());
>>>>>>> 7fd3419a
    }
    return sb.toString();
  }

  private TaskAttemptIdAndState getTaskState(Long taskAttemptId) {
    return taskAttempts.getTask(taskAttemptId);
  }

  private void checkDuplicateFiles(List<FilePathAndLength> result, int partition) {
    List<String> filePaths = result.stream().map(t->t.getPath()).collect(Collectors.toList());
    List<String> distinctFilePaths = filePaths.stream().distinct().collect(Collectors.toList());
    if (filePaths.size() != distinctFilePaths.size()) {
      throw new RssFileCorruptedException(String.format(
          "Found duplicate files in partition %s file list: %s",
          partition,
          StringUtils.join(filePaths, ',')));
    }
  }

  private void checkDuplicateFiles(List<PartitionFilePathAndLength> result) {
    List<String> filePaths = result.stream().map(t->t.getPath()).collect(Collectors.toList());
    List<String> distinctFilePaths = filePaths.stream().distinct().collect(Collectors.toList());
    if (filePaths.size() != distinctFilePaths.size()) {
      throw new RssFileCorruptedException(String.format(
          "Found duplicate files in all partition file list: %s",
          StringUtils.join(filePaths, ',')));
    }
  }
}<|MERGE_RESOLUTION|>--- conflicted
+++ resolved
@@ -50,11 +50,7 @@
   // key is partition, value is files and their lengths
   private final Map<Integer, Map<String, Long>> finalizedFiles = new HashMap<>();
 
-<<<<<<< HEAD
-    private int numPartitions;
-=======
   private int fileStartIndex;
->>>>>>> 7fd3419a
 
   private int numPartitions;
 
@@ -62,15 +58,9 @@
   // shuffle partition.
   private final Map<Integer, ShufflePartitionWriter> writers = new HashMap<>();
 
-<<<<<<< HEAD
-    private final TaskAttemptCollection taskAttempts = new TaskAttemptCollection();
-
-    private boolean stateSaved = false;
-=======
   private byte fileStatus = ShuffleStageStatus.FILE_STATUS_OK;
 
   private final TaskAttemptCollection taskAttempts = new TaskAttemptCollection();
->>>>>>> 7fd3419a
 
   private boolean stateSaved = false;
 
@@ -117,21 +107,6 @@
     this.fileStartIndex = value;
   }
 
-<<<<<<< HEAD
-    public synchronized int getNumPartitions() {
-        return numPartitions;
-    }
-
-    public synchronized void setNumMapsPartitions(int numPartitions) {
-        if (this.numPartitions != 0 && this.numPartitions != numPartitions) {
-            throw new RssInvalidStateException(String.format(
-                "Inconsistent value for number of partitions, old value: %s, new value %s, app shuffle %s",
-                this.numPartitions, numPartitions, appShuffleId));
-        }
-
-        this.numPartitions = numPartitions;
-    }
-=======
   public synchronized int getNumPartitions() {
     return numPartitions;
   }
@@ -145,7 +120,6 @@
 
     this.numPartitions = numPartitions;
   }
->>>>>>> 7fd3419a
 
   public synchronized void addFinalizedFiles(Collection<PartitionFilePathAndLength> finalizedFiles) {
     for (PartitionFilePathAndLength entry: finalizedFiles) {
@@ -161,46 +135,6 @@
     }
   }
 
-<<<<<<< HEAD
-    public synchronized void markMapAttemptStartUpload(long taskAttemptId) {
-        TaskAttemptIdAndState taskState = getTaskState(taskAttemptId);
-        taskState.markStartUpload();
-    }
-
-    public synchronized boolean isMapAttemptCommitted(AppTaskAttemptId appTaskAttemptId) {
-        return getTaskState(appTaskAttemptId.getTaskAttemptId()).isCommitted();
-    }
-
-    public synchronized ShufflePartitionWriter getOrCreateWriter(int partition, String rootDir, ShuffleStorage storage) {
-        if (partition < 0) {
-            throw new RssInvalidDataException("Invalid partition: " + partition);
-        }
-
-        // TODO use array for writers instead of using map
-
-        ShufflePartitionWriter writer = writers.get(partition);
-        if (writer != null) {
-            return writer;
-        }
-
-        AppShufflePartitionId appShufflePartitionId = new AppShufflePartitionId(
-                appShuffleId, partition);
-
-        return writers.computeIfAbsent(partition, p -> {
-            String path = ShuffleFileUtils.getShuffleFilePath(
-                    rootDir, appShuffleId, partition);
-            ShufflePartitionWriter streamer
-                    = new ShufflePartitionWriter(appShufflePartitionId,
-                    path, fileStartIndex, storage, appConfig.getNumSplits());
-            return streamer;
-        });
-    }
-
-    public synchronized void closeWriters() {
-        for (ShufflePartitionWriter writer: writers.values()) {
-          writer.close();
-        }
-=======
   public synchronized void markMapAttemptStartUpload(long taskAttemptId) {
     TaskAttemptIdAndState taskState = getTaskState(taskAttemptId);
     taskState.markStartUpload();
@@ -230,7 +164,7 @@
           rootDir, appShuffleId, partition);
       ShufflePartitionWriter streamer
           = new ShufflePartitionWriter(appShufflePartitionId,
-          path, fileStartIndex, storage, false, appConfig.getNumSplits());
+          path, fileStartIndex, storage, appConfig.getNumSplits());
       return streamer;
     });
   }
@@ -238,7 +172,6 @@
   public synchronized void closeWriters() {
     for (ShufflePartitionWriter writer: writers.values()) {
       writer.close();
->>>>>>> 7fd3419a
     }
   }
 
@@ -309,10 +242,6 @@
     // Check whether there is duplicated files
     checkDuplicateFiles(result);
 
-<<<<<<< HEAD
-    public synchronized List<Long> getCommittedTaskIds() {
-        return taskAttempts.getCommittedTaskIds();
-=======
     return result;
   }
 
@@ -324,39 +253,10 @@
     long result = 0;
     for (ShufflePartitionWriter writer: writers.values()) {
       result += writer.getPersistedBytes();
->>>>>>> 7fd3419a
     }
     return result;
   }
 
-<<<<<<< HEAD
-    /***
-     * Set last successful task attempt id for a given map id
-     * @param taskId
-     */
-    public synchronized void commitMapTask(long taskId) {
-        TaskAttemptIdAndState taskState = getTaskState(taskId);
-        taskState.markCommitted();
-    }
-
-    /***
-     * Get stage status, which contains map task commit status (last successful map task attempt id)
-     * @return
-     */
-    public synchronized ShuffleStageStatus getShuffleStageStatus() {
-        List<Long> committedMapTaskIds = taskAttempts.getCommittedTaskIds();
-        // TODO this is for backward compatibility, remove this later
-        Map<Integer, Long> legacyMap = new HashMap<>();
-        for (long entry: committedMapTaskIds) {
-          if (entry > Integer.MAX_VALUE) {
-            throw new RssInvalidDataException("Does not support large task attempt id: " + entry);
-          }
-          legacyMap.put((int)entry, entry);
-        }
-        MapTaskCommitStatus mapTaskCommitStatus = new MapTaskCommitStatus(legacyMap);
-        return new ShuffleStageStatus(fileStatus, mapTaskCommitStatus);
-    }
-=======
   public synchronized List<Long> getCommittedTaskIds() {
     return taskAttempts.getCommittedTaskIds();
   }
@@ -384,10 +284,9 @@
       }
       legacyMap.put((int)entry, entry);
     }
-    MapTaskCommitStatus mapTaskCommitStatus = new MapTaskCommitStatus(0, legacyMap);
+    MapTaskCommitStatus mapTaskCommitStatus = new MapTaskCommitStatus(legacyMap);
     return new ShuffleStageStatus(fileStatus, mapTaskCommitStatus);
   }
->>>>>>> 7fd3419a
 
   public synchronized void setFileCorrupted() {
     fileStatus = ShuffleStageStatus.FILE_STATUS_CORRUPTED;
@@ -397,38 +296,6 @@
     return fileStatus;
   }
 
-<<<<<<< HEAD
-    public synchronized boolean isStateSaved() {
-      return stateSaved;
-    }
-
-    public synchronized void markStateSaved() {
-      this.stateSaved = true;
-    }
-
-  @Override
-    public synchronized String toString() {
-        StringBuilder sb = new StringBuilder();
-        sb.append(String.format("ExecutorShuffleStageState %s:", appShuffleId));
-
-        sb.append(String.format(", write config: %s", appConfig));
-        sb.append(String.format(", file start index: %s", fileStartIndex));
-        sb.append(String.format(", partitions: %s", numPartitions));
-
-        sb.append(System.lineSeparator());
-        sb.append("Writers:");
-        for (Map.Entry<Integer, ShufflePartitionWriter> entry: writers.entrySet()) {
-            sb.append(System.lineSeparator());
-            sb.append(entry.getKey());
-            sb.append("->");
-            sb.append(entry.getValue());
-        }
-        return sb.toString();
-    }
-
-    private TaskAttemptIdAndState getTaskState(Long taskAttemptId) {
-      return taskAttempts.getTask(taskAttemptId);
-=======
   public synchronized boolean isStateSaved() {
     return stateSaved;
   }
@@ -453,7 +320,6 @@
       sb.append(entry.getKey());
       sb.append("->");
       sb.append(entry.getValue());
->>>>>>> 7fd3419a
     }
     return sb.toString();
   }
